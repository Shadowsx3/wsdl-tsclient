--- conflicted
+++ resolved
@@ -37,9 +37,7 @@
      * @default 64 
      */
     maxRecursiveDefinitionName: number;
-<<<<<<< HEAD
     modelPropertyNaming: ModelPropertyNaming
-=======
     /**
      * Print verbose logs
      * @default false
@@ -55,7 +53,6 @@
      * @default true
      */
     colors: boolean;
->>>>>>> 5c0dad21
 }
 
 export const defaultOptions: Options = {
@@ -64,14 +61,11 @@
     modelNameSuffix: "",
     caseInsensitiveNames: false,
     maxRecursiveDefinitionName: 64,
-<<<<<<< HEAD
     modelPropertyNaming: null
-=======
     //
     verbose: false,
     quiet: false,
     colors: true
->>>>>>> 5c0dad21
 };
 
 export async function parseAndGenerate(
